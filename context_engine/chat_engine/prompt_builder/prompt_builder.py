from abc import ABC, abstractmethod

from context_engine.chat_engine.exceptions import InvalidRequestError
<<<<<<< HEAD
from context_engine.chat_engine.history_pruner import (RaisingHistoryPruner,
                                                       RecentHistoryPruner, )
from context_engine.chat_engine.history_pruner.base import HistoryPruner
from context_engine.chat_engine.models import HistoryPruningMethod
from context_engine.knoweldge_base.tokenizer.base import Tokenizer
=======
from context_engine.chat_engine.history_builder.base import HistoryBuilder
from context_engine.knoweldge_base.tokenizer.tokenizer import Tokenizer
>>>>>>> 57f38471
from context_engine.models.data_models import Messages, Role, MessageBase


class BasePromptBuilder(ABC):

    def __init__(self,
                 history_pruning: HistoryPruningMethod,
                 min_history_messages: int
                 ):
        self._tokenizer = Tokenizer()
        self._history_pruner: HistoryPruner
        if history_pruning == HistoryPruningMethod.RAISE:
            self._history_pruner = RaisingHistoryPruner(min_history_messages)
        elif history_pruning == HistoryPruningMethod.RECENT:
            self._history_pruner = RecentHistoryPruner(min_history_messages)
        else:
            raise ValueError(f"Unknown history pruning method "
                             f"{history_pruning}.")

    @abstractmethod
    def build(self,
              system_prompt: str,
              history: Messages,
              max_tokens: int
              ) -> Messages:
        pass

    @abstractmethod
    async def abuild(self,
                     messages: Messages,
                     max_tokens: int) -> Messages:
        pass

    def _count_tokens(self, messages: Messages) -> int:
        return sum([len(self._tokenizer.tokenize(message.json()))
                    for message in messages])


class PromptBuilder(BasePromptBuilder):

    def build(self,
              system_prompt: str,
              history: Messages,
              max_tokens: int
              ) -> Messages:
        system_massage = [MessageBase(role=Role.SYSTEM,
                                      content=system_prompt)]
        prompt_tokens = self._tokenizer.messages_token_count(system_massage)
        if prompt_tokens > max_tokens:
            raise InvalidRequestError(
                f'System message tokens {prompt_tokens} exceed max tokens {max_tokens}'
            )

        max_history_tokens = max_tokens - prompt_tokens
        pruned_history, num_tokens = self._history_pruner.build(history,
                                                                max_history_tokens)

        return system_massage + pruned_history

    async def abuild(self,
                     messages: Messages,
                     max_tokens: int
                     ) -> Messages:
        raise NotImplementedError()<|MERGE_RESOLUTION|>--- conflicted
+++ resolved
@@ -1,16 +1,11 @@
 from abc import ABC, abstractmethod
 
 from context_engine.chat_engine.exceptions import InvalidRequestError
-<<<<<<< HEAD
 from context_engine.chat_engine.history_pruner import (RaisingHistoryPruner,
                                                        RecentHistoryPruner, )
 from context_engine.chat_engine.history_pruner.base import HistoryPruner
 from context_engine.chat_engine.models import HistoryPruningMethod
-from context_engine.knoweldge_base.tokenizer.base import Tokenizer
-=======
-from context_engine.chat_engine.history_builder.base import HistoryBuilder
-from context_engine.knoweldge_base.tokenizer.tokenizer import Tokenizer
->>>>>>> 57f38471
+from context_engine.knoweldge_base.tokenizer import Tokenizer
 from context_engine.models.data_models import Messages, Role, MessageBase
 
 
