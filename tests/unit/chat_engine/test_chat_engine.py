from unittest.mock import create_autospec

import pytest
import random

from context_engine.chat_engine import ChatEngine
from context_engine.chat_engine.prompt_builder.prompt_builder import BasePromptBuilder
from context_engine.chat_engine.query_generator import QueryGenerator
from context_engine.context_engine import ContextEngine
from context_engine.context_engine.models import ContextQueryResult, ContextSnippet
from context_engine.llm import BaseLLM
from context_engine.llm.models import UserMessage, SystemMessage
from context_engine.models.data_models import MessageBase, Role, Query, Context
<<<<<<< HEAD
from ..stubs.stub_tokenizer import StubTokenizer
from .. import random_words
=======
>>>>>>> c81f00a1

MOCK_SYSTEM_PROMPT = "This is my mock prompt"
MAX_PROMPT_TOKENS = 100


class TestChatEngine:
<<<<<<< HEAD

    # @classmethod
    # def setup_class(cls):
    #     # cls.mock_prompt_builder = create_autospec(BasePromptBuilder)
    #     cls.mock_llm = create_autospec(BaseLLM)
    #     cls.mock_query_builder = create_autospec(QueryGenerator)
    #     cls.mock_context_engine = create_autospec(ContextEngine)

    def setup(self):
        # self.mock_prompt_builder = create_autospec(BasePromptBuilder)
        self.mock_llm = create_autospec(BaseLLM)
        self.mock_query_builder = create_autospec(QueryGenerator)
        self.mock_context_engine = create_autospec(ContextEngine)

    def _init_chat_engine(self,
                          system_prompt: str = MOCK_SYSTEM_PROMPT,
                          max_prompt_tokens: int = MAX_PROMPT_TOKENS,
                          max_context_tokens: int = None,
                          max_generated_tokens: int = 200,
                          **kwargs):
        return ChatEngine(
            llm=self.mock_llm,
            context_engine=self.mock_context_engine,
            query_builder=self.mock_query_builder,
            tokenizer=StubTokenizer(),
            system_prompt=system_prompt,
            max_prompt_tokens=max_prompt_tokens,
            max_context_tokens=max_context_tokens,
            max_generated_tokens=max_generated_tokens,
            **kwargs
=======
    @staticmethod
    @pytest.fixture
    def mock_llm():
        return create_autospec(BaseLLM)

    @staticmethod
    @pytest.fixture
    def mock_query_builder():
        return create_autospec(QueryGenerator)

    @staticmethod
    @pytest.fixture
    def mock_context_engine():
        return create_autospec(ContextEngine)

    @staticmethod
    @pytest.fixture
    def mock_prompt_builder():
        return create_autospec(BasePromptBuilder)

    @staticmethod
    @pytest.fixture
    def chat_engine(mock_llm,
                    mock_query_builder,
                    mock_context_engine,
                    mock_prompt_builder,
                    ):
        chat_engine = ChatEngine(
            llm=mock_llm,
            context_engine=mock_context_engine,
            query_builder=mock_query_builder,
            system_prompt=MOCK_SYSTEM_PROMPT,
            max_prompt_tokens=MAX_PROMPT_TOKENS,
            max_generated_tokens=200
>>>>>>> c81f00a1
        )

    @staticmethod
    def _generate_text(num_words: int):
        return " ".join(random.choices(random_words, k=num_words))

    def _get_inputs_and_expected(self,
                                 history_length,
                                 snippet_length,
                                 system_prompt):
        messages = [
            MessageBase(
                role="assistant" if i % 2 == 0 else "user",
                content=self._generate_text(5)
            )
            for i in range(history_length)
        ]
        mock_queries = [Query(text="How does photosynthesis work?")]
        mock_context = Context(
            content=ContextQueryResult(
                query="How does photosynthesis work?",
                snippets=[ContextSnippet(reference="ref 1",
                                         text=self._generate_text(snippet_length)),
                          ContextSnippet(reference="ref 2",
                                         text=self._generate_text(12))]
            ),
            num_tokens=1  # TODO: This is a dummy value. Need to improve.
        )
        expected_prompt = [SystemMessage(
            content=system_prompt + f"\nContext: {mock_context.to_text()}"
        )] + messages
        mock_chat_response = "Photosynthesis is a process used by plants..."

        # Set the return values of the mocked methods
        self.mock_query_builder.generate.return_value = mock_queries
        self.mock_context_engine.query.return_value = mock_context
        self.mock_llm.chat_completion.return_value = mock_chat_response

        expected = {
            'queries': mock_queries,
            'prompt': expected_prompt,
            'response': mock_chat_response,
            'context': mock_context,
        }
        return messages, expected

    def test_chat(self, history_length=5, snippet_length=10):
        chat_engine = self._init_chat_engine()

        # Mock input and expected output
        messages, expected = self._get_inputs_and_expected(history_length,
                                                           snippet_length,
                                                           MOCK_SYSTEM_PROMPT)

        # Call the method under test
        response = chat_engine.chat(messages)

        # Assertions
        self.mock_query_builder.generate.assert_called_once_with(
            messages,
            max_prompt_tokens=MAX_PROMPT_TOKENS
        )
        self.mock_context_engine.query.assert_called_once_with(
            expected['queries'],
            max_context_tokens=70
        )
        self.mock_llm.chat_completion.assert_called_once_with(
            expected['prompt'],
            max_tokens=200,
            stream=False,
            model_params=None
        )

        assert response == expected['response']

    # TODO: parametrize and add more test cases
    def test_chat_engine_params(self,
                                system_prompt_length=10,
                                max_prompt_tokens=80,
                                max_context_tokens=60,
                                max_generated_tokens=150,
                                should_raise=False,
                                snippet_length=15,
                                history_length=3,
                                ):

        system_prompt = self._generate_text(system_prompt_length)
        chat_engine = self._init_chat_engine(system_prompt=system_prompt,
                                             max_prompt_tokens=max_prompt_tokens,
                                             max_context_tokens=max_context_tokens,
                                             max_generated_tokens=max_generated_tokens)

<<<<<<< HEAD
        # Mock input and expected output
        messages, expected = self._get_inputs_and_expected(history_length,
                                                           snippet_length,
                                                           system_prompt)
=======
    @staticmethod
    @pytest.mark.parametrize("input_len, context_ratio, expected", [
        # History length of StubTokenizer is num_words + 3 (hardcoded)
        [10, 0.8, MAX_PROMPT_TOKENS - (10 + 3)],
        [30, 0.8, 80],
        [15, 0.4, MAX_PROMPT_TOKENS - (15 + 3)],
        [80, 0.4, 40],
    ], ids=[
        "short_history",
        "long_history",
        "short_history_low_ratio",
        "long_history_low_ratio"
    ])
    def test__calculate_max_context_tokens(chat_engine,
                                           input_len,
                                           context_ratio,
                                           expected,
                                           ):
        # TODO: refactor test so we can pass `context_ratio` to constructor
        chat_engine._context_to_history_ratio = context_ratio

        messages = [
            UserMessage(content=" ".join(["word"] * input_len))
        ]
        context_len = chat_engine._calculate_max_context_tokens(messages)
>>>>>>> c81f00a1

        # Call the method under test
        if should_raise:
            with pytest.raises(ValueError):
                chat_engine.chat(messages)
            return

        response = chat_engine.chat(messages)

        # Assertions
        self.mock_query_builder.generate.assert_called_once_with(
            messages,
            max_prompt_tokens=max_prompt_tokens
        )
        self.mock_context_engine.query.assert_called_once_with(
            expected['queries'],
            max_context_tokens=max_context_tokens
        )
        self.mock_llm.chat_completion.assert_called_once_with(
            expected['prompt'],
            max_tokens=max_generated_tokens,
            stream=False,
            model_params=None
        )

        assert response == expected['response']

    def test_context_tokens_to_small(self):
        system_prompt = self._generate_text(10)
        with pytest.raises(ValueError):
            self._init_chat_engine(system_prompt=system_prompt, max_context_tokens=10)

    def test_prompt_tokens_to_small(self):
        system_prompt = self._generate_text(10)
        with pytest.raises(ValueError):
            self._init_chat_engine(system_prompt=system_prompt, max_prompt_tokens=10)

    def test_get_context(self):
        chat_engine = self._init_chat_engine()
        messages, expected = self._get_inputs_and_expected(5, 10, MOCK_SYSTEM_PROMPT)
        context = chat_engine.get_context(messages)

        self.mock_query_builder.generate.assert_called_once_with(
            messages,
            max_prompt_tokens=MAX_PROMPT_TOKENS
        )
        self.mock_context_engine.query.assert_called_once_with(
            expected['queries'],
            max_context_tokens=70
        )

        assert isinstance(context, Context)
        assert context == expected['context']

    @pytest.mark.asyncio
    async def test_aget_context_raise(self):
        chat_engine = self._init_chat_engine()
        with pytest.raises(NotImplementedError):
            await chat_engine.aget_context([])

    @pytest.mark.asyncio
    async def test_achat_raise(self):
        chat_engine = self._init_chat_engine()
        with pytest.raises(NotImplementedError):
            await chat_engine.achat([])<|MERGE_RESOLUTION|>--- conflicted
+++ resolved
@@ -4,25 +4,20 @@
 import random
 
 from context_engine.chat_engine import ChatEngine
-from context_engine.chat_engine.prompt_builder.prompt_builder import BasePromptBuilder
 from context_engine.chat_engine.query_generator import QueryGenerator
 from context_engine.context_engine import ContextEngine
 from context_engine.context_engine.models import ContextQueryResult, ContextSnippet
 from context_engine.llm import BaseLLM
-from context_engine.llm.models import UserMessage, SystemMessage
-from context_engine.models.data_models import MessageBase, Role, Query, Context
-<<<<<<< HEAD
+from context_engine.llm.models import SystemMessage
+from context_engine.models.data_models import MessageBase, Query, Context
 from ..stubs.stub_tokenizer import StubTokenizer
 from .. import random_words
-=======
->>>>>>> c81f00a1
 
 MOCK_SYSTEM_PROMPT = "This is my mock prompt"
 MAX_PROMPT_TOKENS = 100
 
 
 class TestChatEngine:
-<<<<<<< HEAD
 
     # @classmethod
     # def setup_class(cls):
@@ -53,42 +48,6 @@
             max_context_tokens=max_context_tokens,
             max_generated_tokens=max_generated_tokens,
             **kwargs
-=======
-    @staticmethod
-    @pytest.fixture
-    def mock_llm():
-        return create_autospec(BaseLLM)
-
-    @staticmethod
-    @pytest.fixture
-    def mock_query_builder():
-        return create_autospec(QueryGenerator)
-
-    @staticmethod
-    @pytest.fixture
-    def mock_context_engine():
-        return create_autospec(ContextEngine)
-
-    @staticmethod
-    @pytest.fixture
-    def mock_prompt_builder():
-        return create_autospec(BasePromptBuilder)
-
-    @staticmethod
-    @pytest.fixture
-    def chat_engine(mock_llm,
-                    mock_query_builder,
-                    mock_context_engine,
-                    mock_prompt_builder,
-                    ):
-        chat_engine = ChatEngine(
-            llm=mock_llm,
-            context_engine=mock_context_engine,
-            query_builder=mock_query_builder,
-            system_prompt=MOCK_SYSTEM_PROMPT,
-            max_prompt_tokens=MAX_PROMPT_TOKENS,
-            max_generated_tokens=200
->>>>>>> c81f00a1
         )
 
     @staticmethod
@@ -181,38 +140,10 @@
                                              max_context_tokens=max_context_tokens,
                                              max_generated_tokens=max_generated_tokens)
 
-<<<<<<< HEAD
         # Mock input and expected output
         messages, expected = self._get_inputs_and_expected(history_length,
                                                            snippet_length,
                                                            system_prompt)
-=======
-    @staticmethod
-    @pytest.mark.parametrize("input_len, context_ratio, expected", [
-        # History length of StubTokenizer is num_words + 3 (hardcoded)
-        [10, 0.8, MAX_PROMPT_TOKENS - (10 + 3)],
-        [30, 0.8, 80],
-        [15, 0.4, MAX_PROMPT_TOKENS - (15 + 3)],
-        [80, 0.4, 40],
-    ], ids=[
-        "short_history",
-        "long_history",
-        "short_history_low_ratio",
-        "long_history_low_ratio"
-    ])
-    def test__calculate_max_context_tokens(chat_engine,
-                                           input_len,
-                                           context_ratio,
-                                           expected,
-                                           ):
-        # TODO: refactor test so we can pass `context_ratio` to constructor
-        chat_engine._context_to_history_ratio = context_ratio
-
-        messages = [
-            UserMessage(content=" ".join(["word"] * input_len))
-        ]
-        context_len = chat_engine._calculate_max_context_tokens(messages)
->>>>>>> c81f00a1
 
         # Call the method under test
         if should_raise:
