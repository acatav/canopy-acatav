--- conflicted
+++ resolved
@@ -22,11 +22,8 @@
 uvicorn = "^0.20.0"
 tenacity = "^8.2.1"
 sse-starlette = "^1.6.5"
-<<<<<<< HEAD
+types-tqdm = "^4.61.0"
 gunicorn = "^21.2.0"
-=======
-types-tqdm = "^4.61.0"
->>>>>>> 45f72c25
 
 
 [tool.poetry.group.dev.dependencies]
