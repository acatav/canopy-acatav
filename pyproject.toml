--- conflicted
+++ resolved
@@ -18,14 +18,11 @@
 flake8-pyproject = "^1.2.3"
 pandas-stubs = "^2.0.3.230814"
 langchain = "^0.0.188"
-<<<<<<< HEAD
-pytest-xdist = "^3.3.1"
 fastapi = "^0.92.0"
 uvicorn = "^0.20.0"
 tenacity = "^8.2.1"
 sse-starlette = "^1.6.5"
-=======
->>>>>>> 52fd4ee9
+
 
 [tool.poetry.group.dev.dependencies]
 jupyter = "^1.0.0"
