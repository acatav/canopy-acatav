--- conflicted
+++ resolved
@@ -17,11 +17,7 @@
 pinecone-text = "^0.5.3"
 flake8-pyproject = "^1.2.3"
 pandas-stubs = "^2.0.3.230814"
-<<<<<<< HEAD
-=======
 langchain = "^0.0.188"
-pytest-xdist = "^3.3.1"
->>>>>>> 87fbd9fd
 
 [tool.poetry.group.dev.dependencies]
 jupyter = "^1.0.0"
@@ -33,7 +29,7 @@
 asyncio = "^3.4.3"
 pytest-asyncio = "^0.14.0"
 pytest-mock = "^3.6.1"
-
+pytest-xdist = "^3.3.1"
 
 [build-system]
 requires = ["poetry-core"]
