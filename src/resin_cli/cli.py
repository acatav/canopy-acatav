import os

import click
import time

import requests
from dotenv import load_dotenv
<<<<<<< HEAD
from tenacity import retry, stop_after_attempt, wait_fixed
=======
from tqdm import tqdm
>>>>>>> bcf2b038

import pandas as pd
import openai
from openai.error import APIError as OpenAI_APIError
from urllib.parse import urljoin

from resin.knoweldge_base import KnowledgeBase
from resin.models.data_models import Document
from resin.tokenizer import Tokenizer
from resin_cli.data_loader import (
    load_from_path,
    CLIError,
    IDsNotUniqueError,
    DocumentsValidationError)

from resin import __version__

from .app import start as start_service
from .cli_spinner import Spinner
from .api_models import ChatDebugInfo


dotenv_path = os.path.join(os.path.dirname(__file__), ".env")
load_dotenv(dotenv_path)
if os.getenv("OPENAI_API_KEY"):
    openai.api_key = os.getenv("OPENAI_API_KEY")

spinner = Spinner()
CONTEXT_SETTINGS = dict(help_option_names=['-h', '--help'])


def check_service_health(url: str):
    try:
        res = requests.get(urljoin(url, "/health"))
        res.raise_for_status()
        return res.ok
    except requests.exceptions.ConnectionError:
        msg = f"""
        Resin service is not running on {url}.
        please run `resin start`
        """
        raise CLIError(msg)

    except requests.exceptions.HTTPError as e:
        error = e.response.json().get("detail", None) or e.response.text
        msg = (
            f"Resin service on {url} is not healthy, failed with error: {error}"
        )
        raise CLIError(msg)


@retry(wait=wait_fixed(5), stop=stop_after_attempt(6))
def wait_for_service(chat_service_url: str):
    check_service_health(chat_service_url)


def validate_connection():
    try:
        KnowledgeBase._connect_pinecone()
    except RuntimeError as e:
        msg = (
            f"{str(e)}\n"
            "Credentials should be set by the PINECONE_API_KEY and PINECONE_ENVIRONMENT"
            " environment variables. "
            "Please visit https://www.pinecone.io/docs/quick-start/ for more details."
        )
        raise CLIError(msg)
    try:
        openai.Model.list()
    except Exception:
        msg = (
            "Failed to connect to OpenAI, please make sure that the OPENAI_API_KEY "
            "environment variable is set correctly.\n"
            "Please visit https://platform.openai.com/account/api-keys for more details"
        )
        raise CLIError(msg)
    click.echo("Resin: ", nl=False)
    click.echo(click.style("Ready\n", bold=True, fg="green"))


def _initialize_tokenizer():
    try:
        Tokenizer.initialize()
    except Exception as e:
        msg = f"Failed to initialize tokenizer. Reason:\n{e}"
        raise CLIError(msg)


@click.group(invoke_without_command=True, context_settings=CONTEXT_SETTINGS)
@click.version_option(__version__, "-v", "--version", prog_name="Resin")
@click.pass_context
def cli(ctx):
    """
    \b
    CLI for Pinecone Resin. Actively developed by Pinecone.
    To use the CLI, you need to have a Pinecone account.
    Visit https://www.pinecone.io/ to sign up for free.
    """
    if ctx.invoked_subcommand is None:
        validate_connection()
        click.echo(ctx.get_help())


@cli.command(help="Check if resin service is running and healthy.")
@click.option("--url", default="http://0.0.0.0:8000",
              help="Resin's service url. Defaults to http://0.0.0.0:8000")
def health(url):
    check_service_health(url)
    click.echo(click.style("Resin service is healthy!", fg="green"))
    return


@cli.command(
    help=(
        """Create a new Pinecone index that that will be used by Resin.
        \b
        A Resin service can not be started without a Pinecone index which is configured to work with Resin.
        This command will create a new Pinecone index and configure it in the right schema.

        If the embedding vectors' dimension is not explicitly configured in
        the config file - the embedding model will be tapped with a single token to
        infer the dimensionality of the embedding space.
        """  # noqa: E501
    )
)
@click.argument("index-name", nargs=1, envvar="INDEX_NAME", type=str, required=True)
def new(index_name):
    _initialize_tokenizer()
    kb = KnowledgeBase(index_name=index_name)
    click.echo("Resin is going to create a new index: ", nl=False)
    click.echo(click.style(f"{kb.index_name}", fg="green"))
    click.confirm(click.style("Do you want to continue?", fg="red"), abort=True)
    with spinner:
        try:
            kb.create_resin_index()
        # TODO: kb should throw a specific exception for each case
        except Exception as e:
            msg = f"Failed to create a new index. Reason:\n{e}"
            raise CLIError(msg)
    click.echo(click.style("Success!", fg="green"))
    os.environ["INDEX_NAME"] = index_name


@cli.command(
    help=(
        """
        \b
        Upload local data files containing documents to the Resin service.

        Load all the documents from data file or a directory containing multiple data files.
        The allowed formats are .jsonl and .parquet.
        """  # noqa: E501
    )
)
@click.argument("data-path", type=click.Path(exists=True))
@click.option(
    "--index-name",
    default=os.environ.get("INDEX_NAME"),
    help="The name of the index to upload the data to. "
         "Inferred from INDEX_NAME env var if not provided."
)
<<<<<<< HEAD
def upsert(index_name, data_path):
=======
@click.option("--tokenizer-model", default="gpt-3.5-turbo", help="Tokenizer model")
@click.option("--batch-size", default=10, help="Batch size for upsert")
def upsert(index_name, data_path, tokenizer_model, batch_size):
>>>>>>> bcf2b038
    if index_name is None:
        msg = (
            "No index name provided. Please set --index-name or INDEX_NAME environment "
            "variable."
        )
        raise CLIError(msg)

    _initialize_tokenizer()

    kb = KnowledgeBase(index_name=index_name)
    try:
        kb.connect()
    except RuntimeError as e:
        # TODO: kb should throw a specific exception for each case
        msg = str(e)
        if "credentials" in msg:
            msg += ("\nCredentials should be set by the PINECONE_API_KEY and "
                    "PINECONE_ENVIRONMENT environment variables. Please visit "
                    "https://www.pinecone.io/docs/quick-start/ for more details.")
        raise CLIError(msg)

    click.echo("Resin is going to upsert data from ", nl=False)
    click.echo(click.style(f"{data_path}", fg="yellow"), nl=False)
    click.echo(" to index: ")
    click.echo(click.style(f'{kb.index_name} \n', fg='green'))
    with spinner:
        try:
            data = load_from_path(data_path)
        except IDsNotUniqueError:
            msg = (
                "The data contains duplicate IDs, please make sure that each document"
                " has a unique ID, otherwise documents with the same ID will overwrite"
                " each other"
            )
            raise CLIError(msg)
        except DocumentsValidationError:
            msg = (
                f"One or more rows have failed data validation. The rows in the"
                f"data file should be in the schema: {Document.__annotations__}."
            )
            raise CLIError(msg)
        except Exception:
            msg = (
                f"A unexpected error while loading the data from files in {data_path}. "
                "Please make sure the data is in valid `jsonl` or `parquet` format."
            )
            raise CLIError(msg)
        pd.options.display.max_colwidth = 20
    click.echo(pd.DataFrame([doc.dict(exclude_none=True) for doc in data[:5]]))
    click.echo(click.style(f"\nTotal records: {len(data)}"))
<<<<<<< HEAD
    click.confirm(click.style("\nDoes this data look right?", fg="red"), abort=True)
    try:
        kb.upsert(data)
    except Exception as e:
        msg = (
            f"Failed to upsert data to index {kb.index_name}. Underlying error: {e}"
        )
        raise CLIError(msg)
=======
    click.confirm(click.style("\nDoes this data look right?", fg="red"),
                  abort=True)

    pbar = tqdm(total=len(data), desc="Upserting documents")
    for i in range(0, len(data), batch_size):
        batch = data[i:i + batch_size]
        kb.upsert(batch)
        pbar.update(len(batch))

>>>>>>> bcf2b038
    click.echo(click.style("Success!", fg="green"))


def _chat(
    speaker,
    speaker_color,
    model,
    history,
    message,
    api_base=None,
    stream=True,
    print_debug_info=False,
):
    output = ""
    history += [{"role": "user", "content": message}]
    start = time.time()
    try:
        openai_response = openai.ChatCompletion.create(
            model=model, messages=history, stream=stream, api_base=api_base
        )
    except (Exception, OpenAI_APIError) as e:
        err = e.http_body if isinstance(e, OpenAI_APIError) else str(e)
        msg = f"Oops... something went wrong. The error I got is: {err}"
        raise CLIError(msg)
    end = time.time()
    duration_in_sec = end - start
    click.echo(click.style(f"\n> AI {speaker}:\n", fg=speaker_color))
    if stream:
        for chunk in openai_response:
            openai_response_id = chunk.id
            intenal_model = chunk.model
            text = chunk.choices[0].delta.get("content", "")
            output += text
            click.echo(text, nl=False)
        click.echo()
        debug_info = ChatDebugInfo(
            id=openai_response_id,
            intenal_model=intenal_model,
            duration_in_sec=round(duration_in_sec, 2),
        )
    else:
        intenal_model = openai_response.model
        text = openai_response.choices[0].message.get("content", "")
        output = text
        click.echo(text, nl=False)
        debug_info = ChatDebugInfo(
            id=openai_response.id,
            intenal_model=intenal_model,
            duration_in_sec=duration_in_sec,
            prompt_tokens=openai_response.usage.prompt_tokens,
            generated_tokens=openai_response.usage.completion_tokens,
        )
    if print_debug_info:
        click.echo()
        click.echo(
            click.style(f"{debug_info.to_text()}", fg="bright_black", italic=True)
        )
    history += [{"role": "assistant", "content": output}]
    return debug_info


@cli.command(
    help=(
        """
        Debugging tool for chatting with the Resin RAG service.

        Run an interactive chat with the Resin RAG service, for debugging and demo
        purposes. A prompt is provided for the user to enter a message, and the
        RAG-infused ChatBot will respond. You can continue the conversation by entering
        more messages. Hit Ctrl+C to exit.

        To compare RAG-infused ChatBot with the original LLM, run with the `--baseline`
        flag, which would display both models' responses side by side.
        """

    )
)
@click.option("--stream/--no-stream", default=True,
              help="Stream the response from the RAG chatbot word by word")
@click.option("--debug/--no-debug", default=False,
              help="Print additional debugging information")
@click.option("--baseline/--no-baseline", default=False,
              help="Compare RAG-infused Chatbot with baseline LLM",)
@click.option("--chat-service-url", default="http://0.0.0.0:8000",
              help="URL of the Resin service to use. Defaults to http://0.0.0.0:8000")
def chat(chat_service_url, baseline, debug, stream):
    check_service_health(chat_service_url)
    note_msg = (
        "🚨 Note 🚨\n"
        "Chat is a debugging tool, it is not meant to be used for production!"
    )
    for c in note_msg:
        click.echo(click.style(c, fg="red"), nl=False)
        time.sleep(0.01)
    click.echo()
    note_white_message = (
        "This method should be used by developers to test the RAG data and model"
        "during development. "
        "When you are ready to deploy, run the Resin service as a REST API "
        "backend for your chatbot UI. \n\n"
        "Let's Chat!"
    )
    for c in note_white_message:
        click.echo(click.style(c, fg="white"), nl=False)
        time.sleep(0.01)
    click.echo()

    history_with_pinecone = []
    history_without_pinecone = []

    while True:
        click.echo(click.style("\nUser message:\n", fg="bright_blue"), nl=True)
        message = click.get_text_stream("stdin").readline()

        dubug_info = _chat(
            speaker="With Context (RAG)",
            speaker_color="green",
            model="",
            history=history_with_pinecone,
            message=message,
            stream=stream,
            api_base=os.path.join(chat_service_url, "context"),
            print_debug_info=debug,
        )

        if baseline:
            _ = _chat(
                speaker="Without Context (No RAG)",
                speaker_color="yellow",
                model=dubug_info.intenal_model,
                history=history_without_pinecone,
                message=message,
                stream=stream,
                print_debug_info=debug,
            )

        click.echo(click.style("\n.", fg="bright_black"))
        click.echo(
            click.style(
                f"| {len(history_with_pinecone) // 2}", fg="bright_black", bold=True
            ),
            nl=True,
        )
        click.echo(click.style("˙▔▔▔", fg="bright_black", bold=True), nl=False)
        click.echo(click.style("˙", fg="bright_black", bold=True))


@cli.command(
    help=(
        """
        \b
        Start the Resin service.
        This command will launch a uvicorn server that will serve the Resin API.

        If you like to try out the chatbot, run `resin chat` in a separate terminal
        window.
        """
    )
)
@click.option("--host", default="0.0.0.0",
              help="Hostname or ip address to bind the server to. Defaults to 0.0.0.0")
@click.option("--port", default=8000,
              help="TCP port to bind the server to. Defaults to 8000")
@click.option("--reload/--no-reload", default=False,
              help="Set the server to reload on code changes. Defaults to False")
@click.option("--workers", default=1, help="Number of worker processes. Defaults to 1")
def start(host, port, reload, workers):
    click.echo(f"Starting Resin service on {host}:{port}")
    start_service(host, port=port, reload=reload, workers=workers)


@cli.command(
    help=(
        """
        \b
        Stop the Resin service.
        This command will send a shutdown request to the Resin service.
        """
    )
)
@click.option("url", "--url", default="http://0.0.0.0:8000",
              help="URL of the Resin service to use. Defaults to http://0.0.0.0:8000")
def stop(url):
    try:
        res = requests.get(urljoin(url, "/shutdown"))
        res.raise_for_status()
        return res.ok
    except requests.exceptions.ConnectionError:
        msg = f"""
        Could not find Resin service on {url}.
        """
        raise CLIError(msg)


if __name__ == "__main__":
    cli()<|MERGE_RESOLUTION|>--- conflicted
+++ resolved
@@ -5,11 +5,8 @@
 
 import requests
 from dotenv import load_dotenv
-<<<<<<< HEAD
 from tenacity import retry, stop_after_attempt, wait_fixed
-=======
 from tqdm import tqdm
->>>>>>> bcf2b038
 
 import pandas as pd
 import openai
@@ -171,13 +168,8 @@
     help="The name of the index to upload the data to. "
          "Inferred from INDEX_NAME env var if not provided."
 )
-<<<<<<< HEAD
-def upsert(index_name, data_path):
-=======
-@click.option("--tokenizer-model", default="gpt-3.5-turbo", help="Tokenizer model")
 @click.option("--batch-size", default=10, help="Batch size for upsert")
-def upsert(index_name, data_path, tokenizer_model, batch_size):
->>>>>>> bcf2b038
+def upsert(index_name, data_path, batch_size):
     if index_name is None:
         msg = (
             "No index name provided. Please set --index-name or INDEX_NAME environment "
@@ -228,26 +220,22 @@
         pd.options.display.max_colwidth = 20
     click.echo(pd.DataFrame([doc.dict(exclude_none=True) for doc in data[:5]]))
     click.echo(click.style(f"\nTotal records: {len(data)}"))
-<<<<<<< HEAD
-    click.confirm(click.style("\nDoes this data look right?", fg="red"), abort=True)
-    try:
-        kb.upsert(data)
-    except Exception as e:
-        msg = (
-            f"Failed to upsert data to index {kb.index_name}. Underlying error: {e}"
-        )
-        raise CLIError(msg)
-=======
     click.confirm(click.style("\nDoes this data look right?", fg="red"),
                   abort=True)
 
     pbar = tqdm(total=len(data), desc="Upserting documents")
     for i in range(0, len(data), batch_size):
         batch = data[i:i + batch_size]
-        kb.upsert(batch)
+        try:
+            kb.upsert(data)
+        except Exception as e:
+            msg = (
+                f"Failed to upsert data to index {kb.index_name}. Underlying error: {e}"
+            )
+            raise CLIError(msg)
+
         pbar.update(len(batch))
 
->>>>>>> bcf2b038
     click.echo(click.style("Success!", fg="green"))
 
 
