--- conflicted
+++ resolved
@@ -131,14 +131,8 @@
     )
 )
 @click.argument("index-name", nargs=1, envvar="INDEX_NAME", type=str, required=True)
-<<<<<<< HEAD
 def new(index_name):
     _initialize_tokenizer()
-=======
-@click.option("--tokenizer-model", default="gpt-3.5-turbo", help="Tokenizer model")
-def new(index_name, tokenizer_model):
-    Tokenizer.initialize(OpenAITokenizer, model_name=tokenizer_model)
->>>>>>> a8a9dc53
     kb = KnowledgeBase(index_name=index_name)
     click.echo("Resin is going to create a new index: ", nl=False)
     click.echo(click.style(f"{kb.index_name}", fg="green"))
@@ -177,20 +171,9 @@
         msg = ("Index name is not provided, please provide it with" +
                ' --index-name or set it with env var + '
                '`export INDEX_NAME="MY_INDEX_NAME`')
-<<<<<<< HEAD
         raise CLIError(msg)
 
     _initialize_tokenizer()
-=======
-        click.echo(click.style(msg, fg="red"), err=True)
-        sys.exit(1)
-    Tokenizer.initialize(OpenAITokenizer, model_name=tokenizer_model)
-    if data_path is None:
-        msg = ("Data path is not provided," +
-               " please provide it with --data-path or set it with env var")
-        click.echo(click.style(msg, fg="red"), err=True)
-        sys.exit(1)
->>>>>>> a8a9dc53
 
     kb = KnowledgeBase(index_name=index_name)
     try:
@@ -231,8 +214,8 @@
             )
             raise CLIError(msg)
         pd.options.display.max_colwidth = 20
-<<<<<<< HEAD
-    click.echo(data[0].json(exclude_none=True, indent=2))
+    click.echo(pd.DataFrame([doc.dict(exclude_none=True) for doc in data[:5]]))
+    click.echo(click.style(f"\nTotal records: {len(data)}"))
     click.confirm(click.style("\nDoes this data look right?", fg="red"), abort=True)
     try:
         kb.upsert(data)
@@ -241,14 +224,6 @@
             f"Failed to upsert data to index {kb.index_name}. Underlying error: {e}"
         )
         raise CLIError(msg)
-=======
-
-    click.echo(pd.DataFrame([doc.dict(exclude_none=True) for doc in data[:5]]))
-    click.echo(click.style(f"\nTotal records: {len(data)}"))
-    click.confirm(click.style("\nDoes this data look right?", fg="red"),
-                  abort=True)
-    kb.upsert(data)
->>>>>>> a8a9dc53
     click.echo(click.style("Success!", fg="green"))
 
 
