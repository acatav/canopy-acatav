from typing import List, Optional

from resin.chat_engine.models import HistoryPruningMethod
from resin.chat_engine.prompt_builder import PromptBuilder
from resin.chat_engine.query_generator import QueryGenerator
from resin.llm import BaseLLM, OpenAILLM
from resin.llm.models import (Function, FunctionParameters,
                              FunctionArrayProperty)
from resin.models.data_models import Messages, Query

DEFAULT_SYSTEM_PROMPT = """Your task is to formulate search queries for a search engine, to assist in responding to the user's question.
You should break down complex questions into sub-queries if needed."""  # noqa: E501

DEFAULT_FUNCTION_DESCRIPTION = """Query search engine for relevant information"""


class FunctionCallingQueryGenerator(QueryGenerator):

    _DEFAULT_COMPONENTS = {
        "llm": OpenAILLM,
    }

    def __init__(self,
                 *,
<<<<<<< HEAD
                 llm: Optional[BaseLLM] = None,
                 top_k: int = 10,
                 prompt: Optional[str] = None,
                 function_description: Optional[str] = None):
        self._llm = llm or self._DEFAULT_COMPONENTS["llm"]()
        self._top_k = top_k
=======
                 llm: BaseLLM,
                 prompt: Optional[str] = None,
                 function_description: Optional[str] = None):
        super().__init__(llm=llm)
>>>>>>> b0ad7805
        self._system_prompt = prompt or DEFAULT_SYSTEM_PROMPT
        self._function_description = \
            function_description or DEFAULT_FUNCTION_DESCRIPTION
        self._prompt_builder = PromptBuilder(HistoryPruningMethod.RAISE, 1)

    def generate(self,
                 messages: Messages,
                 max_prompt_tokens: int) -> List[Query]:
        messages = self._prompt_builder.build(system_prompt=self._system_prompt,
                                              history=messages,
                                              max_tokens=max_prompt_tokens)
        arguments = self._llm.enforced_function_call(messages,
                                                     function=self._function)

        return [Query(text=q)
                for q in arguments["queries"]]

    async def agenerate(self,
                        messages: Messages,
                        max_prompt_tokens: int) -> List[Query]:
        raise NotImplementedError

    @property
    def _function(self) -> Function:
        return Function(
            name="query_knowledgebase",
            description=self._function_description,
            parameters=FunctionParameters(
                required_properties=[
                    FunctionArrayProperty(
                        name="queries",
                        items_type="string",
                        description='List of queries to send to the search engine.',
                    ),
                ]
            ),
        )<|MERGE_RESOLUTION|>--- conflicted
+++ resolved
@@ -22,19 +22,10 @@
 
     def __init__(self,
                  *,
-<<<<<<< HEAD
                  llm: Optional[BaseLLM] = None,
-                 top_k: int = 10,
                  prompt: Optional[str] = None,
                  function_description: Optional[str] = None):
         self._llm = llm or self._DEFAULT_COMPONENTS["llm"]()
-        self._top_k = top_k
-=======
-                 llm: BaseLLM,
-                 prompt: Optional[str] = None,
-                 function_description: Optional[str] = None):
-        super().__init__(llm=llm)
->>>>>>> b0ad7805
         self._system_prompt = prompt or DEFAULT_SYSTEM_PROMPT
         self._function_description = \
             function_description or DEFAULT_FUNCTION_DESCRIPTION
